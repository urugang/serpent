#include <Python.h>
#include "structmember.h"
#include <stdlib.h>
#include <stdio.h>
#include <iostream>
#include "funcs.h"

#if PY_MAJOR_VERSION >= 3
#define PY_STRING_FORMAT "y#"
#else
#define PY_STRING_FORMAT "s#"
#endif

#define PYMETHOD(name, FROM, method, TO) \
    static PyObject * name(PyObject *, PyObject *args) { \
        try { \
        FROM(med) \
        return TO(method(med)); \
        } \
        catch (std::string e) { \
           PyErr_SetString(PyExc_Exception, e.c_str()); \
           return NULL; \
        } \
    }

#define PYMETHOD2(name, FROM, method, TO) \
    static PyObject * name(PyObject *, PyObject *args) { \
        try { \
        FROM(med) \
        return TO(method(a1med, a2med)); \
        } \
        catch (std::string e) { \
           PyErr_SetString(PyExc_Exception, e.c_str()); \
           return NULL; \
        } \
    }

#define FROMSTR(v) \
    const char *command; \
    int len; \
    if (!PyArg_ParseTuple(args, PY_STRING_FORMAT, &command, &len)) \
        return NULL; \
    std::string v = std::string(command, len); \

#define FROMSTRSTR(v) \
    const char *command1; \
    int len1; \
    const char *command2; \
    int len2; \
    if (!PyArg_ParseTuple(args, "s#s#", &command1, &len1, &command2, &len2)) \
        return NULL; \
    std::string a1##v = std::string(command1, len1); \
    std::string a2##v = std::string(command2, len2); \

#define FROMNODE(v) \
    PyObject *node; \
    if (!PyArg_ParseTuple(args, "O", &node)) \
        return NULL; \
    Node v = cppifyNode(node);

#define FROMLIST(v) \
    PyObject *node; \
    if (!PyArg_ParseTuple(args, "O", &node)) \
        return NULL; \
    std::vector<Node> v = cppifyNodeList(node);

// Convert metadata into python wrapper form [file, ln, ch]
PyObject* pyifyMetadata(Metadata m) {
    PyObject* a = PyList_New(0);
    PyList_Append(a, Py_BuildValue(PY_STRING_FORMAT, m.file.c_str(), m.file.length()));
    PyList_Append(a, Py_BuildValue("i", m.ln));
    PyList_Append(a, Py_BuildValue("i", m.ch));
    return a;
}

// Convert node into python wrapper form 
// [token=0/astnode=1, val, metadata, args]
PyObject* pyifyNode(Node n) {
    PyObject* a = PyList_New(0);
    PyList_Append(a, Py_BuildValue("i", n.type == ASTNODE));
    PyList_Append(a, Py_BuildValue(PY_STRING_FORMAT, n.val.c_str(), n.val.length()));
    PyList_Append(a, pyifyMetadata(n.metadata));
    for (unsigned i = 0; i < n.args.size(); i++)
        PyList_Append(a, pyifyNode(n.args[i]));
    return a;
}

// Convert string into python wrapper form
PyObject* pyifyString(std::string s) {
    return Py_BuildValue(PY_STRING_FORMAT, s.c_str(), s.length());
<<<<<<< HEAD
=======
}

// Convert integer into python wrapper form
PyObject* pyifyInteger(unsigned int i) {
    return Py_BuildValue("i", i);
>>>>>>> 9cec73cb
}

// Convert list of nodes into python wrapper form
PyObject* pyifyNodeList(std::vector<Node> n) {
    PyObject* a = PyList_New(0);
    for (unsigned i = 0; i < n.size(); i++)
        PyList_Append(a, pyifyNode(n[i]));
    return a;
}

// Convert pyobject int into normal form
int cppifyInt(PyObject* o) {
    int out;
    if (!PyArg_Parse(o, "i", &out))
        err("Argument should be integer", Metadata());
    return out;
}

// Convert pyobject string into normal form
std::string cppifyString(PyObject* o) {
    const char *command;
#if PY_MAJOR_VERSION >= 3
    if (!PyArg_Parse(o, "y", &command))
#else
    if (!PyArg_Parse(o, "s", &command))
#endif
        err("Argument should be string", Metadata());
    return std::string(command);
}

// Convert metadata from python wrapper form
Metadata cppifyMetadata(PyObject* o) {
    std::string file = cppifyString(PyList_GetItem(o, 0));
    int ln = cppifyInt(PyList_GetItem(o, 1));
    int ch = cppifyInt(PyList_GetItem(o, 2));
    return Metadata(file, ln, ch);
}

// Convert node from python wrapper form
Node cppifyNode(PyObject* o) {
    Node n;
    int isAstNode = cppifyInt(PyList_GetItem(o, 0));
    n.type = isAstNode ? ASTNODE : TOKEN;
    n.val = cppifyString(PyList_GetItem(o, 1));
    n.metadata = cppifyMetadata(PyList_GetItem(o, 2));
    std::vector<Node> args;
    for (int i = 3; i < PyList_Size(o); i++) {
        args.push_back(cppifyNode(PyList_GetItem(o, i)));
    }
    n.args = args;
    return n;
}

//Convert list of nodes into normal form
std::vector<Node> cppifyNodeList(PyObject* o) {
    std::vector<Node> out;
    for (int i = 0; i < PyList_Size(o); i++) {
        out.push_back(cppifyNode(PyList_GetItem(o,i)));
    }
    return out;
}

PYMETHOD(ps_compile, FROMSTR, compile, pyifyString)
PYMETHOD(ps_compile_to_lll, FROMSTR, compileToLLL, pyifyNode)
PYMETHOD(ps_compile_lll, FROMNODE, compileLLL, pyifyString)
PYMETHOD(ps_parse, FROMSTR, parseSerpent, pyifyNode)
PYMETHOD(ps_rewrite, FROMNODE, rewrite, pyifyNode)
PYMETHOD(ps_pretty_compile, FROMSTR, prettyCompile, pyifyNodeList)
PYMETHOD(ps_pretty_compile_lll, FROMNODE, prettyCompileLLL, pyifyNodeList)
PYMETHOD(ps_serialize, FROMLIST, serialize, pyifyString)
PYMETHOD(ps_deserialize, FROMSTR, deserialize, pyifyNodeList)
PYMETHOD(ps_parse_lll, FROMSTR, parseLLL, pyifyNode)
PYMETHOD(ps_mk_signature, FROMSTR, mkSignature, pyifyString)
PYMETHOD(ps_mk_full_signature, FROMSTR, mkFullSignature, pyifyString)
PYMETHOD(ps_mk_contract_info_decl, FROMSTR, mkContractInfoDecl, pyifyString)
PYMETHOD(ps_get_prefix, FROMSTR, getPrefix, pyifyInteger)


static PyMethodDef PyextMethods[] = {
    {"compile",  ps_compile, METH_VARARGS,
        "Compile code."},
    {"compile_to_lll",  ps_compile_to_lll, METH_VARARGS,
        "Compile code to LLL."},
    {"compile_lll",  ps_compile_lll, METH_VARARGS,
        "Compile LLL to EVM."},
    {"parse",  ps_parse, METH_VARARGS,
        "Parse serpent"},
    {"rewrite",  ps_rewrite, METH_VARARGS,
        "Rewrite parsed serpent to LLL"},
    {"pretty_compile",  ps_pretty_compile, METH_VARARGS,
        "Compile to EVM opcodes"},
    {"pretty_compile_lll",  ps_pretty_compile_lll, METH_VARARGS,
        "Compile LLL to EVM opcodes"},
    {"serialize",  ps_serialize, METH_VARARGS,
        "Convert EVM opcodes to bin"},
    {"deserialize",  ps_deserialize, METH_VARARGS,
        "Convert EVM bin to opcodes"},
    {"parse_lll",  ps_parse_lll, METH_VARARGS,
        "Parse LLL"},
    {"mk_signature",  ps_mk_signature, METH_VARARGS,
        "Make an extern signature for a file"},
    {"mk_full_signature",  ps_mk_full_signature, METH_VARARGS,
        "Make an extern signature for ABI use"},
    {"mk_contract_info_decl",  ps_mk_contract_info_decl, METH_VARARGS,
        "Make an extern contract info declaration"},
    {"get_prefix",  ps_get_prefix, METH_VARARGS,
        "Get the prefix for a signature declaration (eg. \"foo:[int256]:int256\")"},
    {NULL, NULL, 0, NULL}        /* Sentinel */
};

#if PY_MAJOR_VERSION >= 3
static struct PyModuleDef SerpentModule = {
    PyModuleDef_HEAD_INIT,
    "serpent_pyext",
    "...",
    -1,
    PyextMethods
};

PyMODINIT_FUNC PyInit_serpent_pyext(void) {
    return PyModule_Create(&SerpentModule);
}

#else
PyMODINIT_FUNC initserpent_pyext(void)
{
     Py_InitModule( "serpent_pyext", PyextMethods );
}
#endif<|MERGE_RESOLUTION|>--- conflicted
+++ resolved
@@ -88,14 +88,11 @@
 // Convert string into python wrapper form
 PyObject* pyifyString(std::string s) {
     return Py_BuildValue(PY_STRING_FORMAT, s.c_str(), s.length());
-<<<<<<< HEAD
-=======
 }
 
 // Convert integer into python wrapper form
 PyObject* pyifyInteger(unsigned int i) {
     return Py_BuildValue("i", i);
->>>>>>> 9cec73cb
 }
 
 // Convert list of nodes into python wrapper form
