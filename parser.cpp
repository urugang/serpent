#include <stdio.h>
#include <iostream>
#include <vector>
#include <map>
#include "util.h"
#include "parser.h"
#include "tokenize.h"

// Extended BEDMAS precedence order
int precedence(Node tok) {
    std::string v = tok.val;
    if (v == "!" || v == "not") return 0;
    else if (v=="^") return 1;
    else if (v=="*" || v=="/" || v=="@/" || v=="%" | v=="@%") return 2;
    else if (v=="+" || v=="-") return 3;
    else if (v=="<" || v==">" || v=="<=" || v==">=") return 4;
    else if (v=="@<" || v=="@>" || v=="@<=" || v=="@>=") return 4;
    else if (v=="&" || v=="|" || v=="xor" || v=="==") return 5;
    else if (v=="&&" || v=="and") return 6;    
    else if (v=="||" || v=="or") return 7;
    else if (v=="=") return 10;
    else if (v=="+=" || v=="-=" || v=="*=" || v=="/=" || v=="%=") return 10;
    else if (v=="@/=" || v=="@%=") return 10;
    else return -1;
}

// Token classification for shunting-yard purposes
int toktype(Node tok) {
    if (tok.type == ASTNODE) return COMPOUND;
    std::string v = tok.val;
    if (v == "(" || v == "[") return LPAREN;
    else if (v == ")" || v == "]") return RPAREN;
    else if (v == ",") return COMMA;
    else if (v == ":") return COLON;
    else if (v == "!" || v == "not") return UNARY_OP;
    else if (precedence(tok) >= 0) return BINARY_OP;
    bool isSymbolic = true;
    if (tok.val[0] != '"' && tok.val[0] != '\'') {
        for (int i = 0; i < tok.val.length(); i++) {
            if (chartype(tok.val[i]) == SYMB) {
                err("Invalid symbol: "+tok.val, tok.metadata);
            }
        }
    }
    return ALPHANUM;
}


// Converts to reverse polish notation
std::vector<Node> shuntingYard(std::vector<Node> tokens) {
    std::vector<Node> iq;
    for (int i = tokens.size() - 1; i >= 0; i--) {
        iq.push_back(tokens[i]);
    }
    std::vector<Node> oq;
    std::vector<Node> stack;
    Node prev, tok;
    int prevtyp, toktyp;
    
    while (iq.size()) {
        prev = tok;
        prevtyp = toktyp;
        tok = iq.back();
        toktyp = toktype(tok);
        iq.pop_back();
        // Alphanumerics go straight to output queue
        if (toktyp == ALPHANUM) {
            oq.push_back(tok);
        }
        // Left parens go on stack and output queue
        else if (toktyp == LPAREN) {
            if (prevtyp != ALPHANUM && prevtyp != RPAREN) {
                oq.push_back(token("id", tok.metadata));
            }
            Node fun = oq.back();
            oq.pop_back();
            oq.push_back(tok);
            oq.push_back(fun);
            stack.push_back(tok);
        }
        // If rparen, keep moving from stack to output queue until lparen
        else if (toktyp == RPAREN) {
            while (stack.size() && toktype(stack.back()) != LPAREN) {
                oq.push_back(stack.back());
                stack.pop_back();
            }
            if (stack.size()) stack.pop_back();
            oq.push_back(tok);
        }
        // If binary op, keep popping from stack while higher bedmas precedence
        else if (toktyp == UNARY_OP || toktyp == BINARY_OP) {
            if (tok.val == "-" && prevtyp != ALPHANUM && prevtyp != RPAREN) {
                oq.push_back(token("0", tok.metadata));
            }
            int prec = precedence(tok);
            while (stack.size() 
                  && toktype(stack.back()) == BINARY_OP 
                  && precedence(stack.back()) <= prec) {
                oq.push_back(stack.back());
                stack.pop_back();
            }
            stack.push_back(tok);
        }
        // Comma and colon mean finish evaluating the argument
        else if (toktyp == COMMA || toktyp == COLON) {
            while (stack.size() && toktype(stack.back()) != LPAREN) {
                oq.push_back(stack.back());
                stack.pop_back();
            }
            if (toktyp == COLON) oq.push_back(tok);
        }
    }
    while (stack.size()) {
        oq.push_back(stack.back());
        stack.pop_back();
    }
    return oq;
}

// Converts reverse polish notation into tree
Node treefy(std::vector<Node> stream) {
    std::vector<Node> iq;
    for (int i = stream.size() -1; i >= 0; i--) {
        iq.push_back(stream[i]);
    }
    std::vector<Node> oq;
    while (iq.size()) {
        Node tok = iq.back();
        iq.pop_back();
        int typ = toktype(tok);
        // If unary, take node off end of oq and wrap it with the operator
        // If binary, do the same with two nodes
        if (typ == UNARY_OP || typ == BINARY_OP) {
            std::vector<Node> args;
            int rounds = (typ == BINARY_OP) ? 2 : 1;
            for (int i = 0; i < rounds; i++) {
                if (oq.size() == 0) {
                    err("Line malformed, not enough args for "+tok.val,
                        tok.metadata);
                }
                args.push_back(oq.back());
                oq.pop_back();
            }
            std::vector<Node> args2;
            while (args.size()) {
                args2.push_back(args.back());
                args.pop_back();
            }
            oq.push_back(astnode(tok.val, args2, tok.metadata));
        }
        // If rparen, keep grabbing until we get to an lparen
        else if (toktype(tok) == RPAREN) {
            std::vector<Node> args;
            while (1) {
                args.push_back(oq.back());
                oq.pop_back();
                if (!oq.size()) err("Bracket without matching", tok.metadata);
                if (toktype(oq.back()) == LPAREN) break;
            }
            oq.pop_back();
            // We represent a[b] as (access a b)
            if (tok.val == "]") args.push_back(token("access", tok.metadata));
            std::string fun = args.back().val;
            args.pop_back();
            // We represent [1,2,3] as (array_lit 1 2 3)
            if (fun == "access" && args.size() && args.back().val == "id") {
                fun = "array_lit";
                args.pop_back();
            }
            std::vector<Node> args2;
            while (args.size()) {
                args2.push_back(args.back());
                args.pop_back();
            }
            // When evaluating 2 + (3 * 5), the shunting yard algo turns that
            // into 2 ( id 3 5 * ) +, effectively putting "id" as a dummy
            // function where the algo was expecting a function to call the
            // thing inside the brackets. This reverses that step
            if (fun == "id") {
                oq.push_back(args2[0]);
            }
            else {
                oq.push_back(astnode(fun, args2, tok.metadata));
            }
        }
        else oq.push_back(tok);
        // This is messy, but has to be done. Import/inset other files here
        std::string v = oq.back().val;
        if ((v == "inset" || v == "import" || v == "create") 
                && oq.back().args.size() == 1
                && oq.back().args[0].type == TOKEN) {
            int lastSlashPos = tok.metadata.file.rfind("/");
            std::string root;
            if (lastSlashPos >= 0)
                root = tok.metadata.file.substr(0, lastSlashPos) + "/";
            else
                root = "";
            std::string filename = oq.back().args[0].val;
            filename = filename.substr(1, filename.length() - 2);
            if (!exists(root + filename))
                err("File does not exist: "+root + filename, tok.metadata);
            oq.back().args.pop_back();
            oq.back().args.push_back(parseSerpent(root + filename));
        }
        // Useful for debugging
        // for (int i = 0; i < oq.size(); i++) {
        //     std::cerr << printSimple(oq[i]) << " ";
        // }
        // std::cerr << "\n";
    }
    // Output must have one argument
    if (oq.size() == 0) {
        err("Output blank", Metadata());
    }
    else if (oq.size() > 1) {
        err("Multiple expressions or unclosed bracket", oq[1].metadata);
    }
    else return oq[0];
}


// Parses one line of serpent
Node parseSerpentTokenStream(std::vector<Node> s) {
    return treefy(shuntingYard(s));
}


// Count spaces at beginning of line
int spaceCount(std::string s) {
    int pos = 0;
    while (pos < s.length() && (s[pos] == ' ' || s[pos] == '\t')) pos += 1;
    return pos;
}

// Is this a command that takes an argument on the same line?
bool bodied(std::string tok) {
    return tok == "if" || tok == "elif" || tok == "while";
}

// Is this a command that takes an argument as a child block?
bool childBlocked(std::string tok) {
    return tok == "if" || tok == "elif" || tok == "else"
        || tok == "code" || tok == "shared" || tok == "init"
        || tok == "while";
}

// Are the two commands meant to continue each other? 
bool bodiedContinued(std::string prev, std::string tok) {
    return (prev == "if" && tok == "elif")
        || (prev == "elif" && tok == "else")
        || (prev == "elif" && tok == "elif")
        || (prev == "if" && tok == "else")
        || (prev == "init" && tok == "code")
        || (prev == "shared" && tok == "code")
        || (prev == "shared" && tok == "init");
}

// Is a line of code empty?
bool isLineEmpty(std::string line) {
    std::vector<Node> tokens = tokenize(line);
    if (!tokens.size() || tokens[0].val == "#" || tokens[0].val == "//")
        return true;
    return false;
}

// Parse lines of serpent (helper function)
Node parseLines(std::vector<std::string> lines, Metadata metadata, int sp) {
    std::vector<Node> o;
    int origLine = metadata.ln;
    int i = 0;
    while (i < lines.size()) {
        metadata.ln = origLine + i; 
        std::string main = lines[i];
        if (isLineEmpty(main)) {
            i += 1;
            continue;
        }
        int spaces = spaceCount(main);
        if (spaces != sp) {
            err("Indent mismatch", metadata);
        }
        int lineIndex = i;
        // Tokenize current line
        std::vector<Node> tokens = tokenize(main.substr(sp), metadata);
        // Remove extraneous tokens, including if / elif
        std::vector<Node> tokens2;
        for (int j = 0; j < tokens.size(); j++) {
            if (tokens[j].val == "#" || tokens[j].val == "//") break;
            if (j >= 1 || !bodied(tokens[j].val)) {
                tokens2.push_back(tokens[j]);
            }
        }
        if (tokens2.size() > 0 && tokens2.back().val == ":")
            tokens2.pop_back();
        // Parse current line
        Node out = parseSerpentTokenStream(tokens2);
        // Parse child block
        int childIndent = 999999;
        std::vector<std::string> childBlock;
        while (1) {
            i += 1;
            if (i >= lines.size()) break;
            bool ile = isLineEmpty(lines[i]);
            if (!ile) {
                int spaces = spaceCount(lines[i]);
                if (spaces <= sp) break;
                childBlock.push_back(lines[i]);
                if (spaces < childIndent) childIndent = spaces;
            }
            else childBlock.push_back("");
        }
        // Child block empty?
        bool cbe = true;
        for (int i = 0; i < childBlock.size(); i++) {
            if (childBlock[i].length() > 0) { cbe = false; break; }
        }
        // Bring back if / elif into AST
        if (bodied(tokens[0].val)) {
            std::vector<Node> args;
            args.push_back(out);
            out = astnode(tokens[0].val, args, out.metadata);
        }
        // Add child block to AST
        if (childBlocked(tokens[0].val)) {
            if (cbe)
                err("Expected indented child block!", out.metadata);
            out.type = ASTNODE;
            metadata.ln += 1;
            out.args.push_back(parseLines(childBlock, metadata, childIndent));
            metadata.ln -= 1;
        }
        else if (!cbe)
            err("Did not expect indented child block!", out.metadata);
        if (o.size() == 0 || o.back().type == TOKEN) {
            o.push_back(out);
            continue;
        }
        // This is a little complicated. Basically, the idea here is to build
        // constructions like [if [< x 5] [a] [elif [< x 10] [b] [else [c]]]]
        std::vector<Node> u;
        u.push_back(o.back());
        if (bodiedContinued(o.back().val, out.val)) {
            while (1) {
                if (!bodiedContinued(u.back().val, out.val)) {
                    u.pop_back();
                    break;
                }
                if (!u.back().args.size()
                 || !bodiedContinued(u.back().val, u.back().args.back().val)) {
                    break;
                }
                u.push_back(u.back().args.back());
            }
            u.back().args.push_back(out);
            while (u.size() > 1) {
                Node v = u.back();
                u.pop_back();
                u.back().args.pop_back();
                u.back().args.push_back(v);
            }
            o.pop_back();
            o.push_back(u[0]);
        }
        else o.push_back(out);
    }
<<<<<<< HEAD
    if (o.size() == 1) return o[0];
    else return astnode("seq", o, Metadata());
=======
	if (o.size() == 1)
		return o[0];
	else if (o.size())
		return astnode("seq", o, o[0].metadata);
	else
		err("Empty input.", Metadata());
>>>>>>> 0f239930
}

// Parses serpent code
Node parseSerpent(std::string s) {
    std::string input = s;
    std::string file = "main";
    if (exists(s)) {
        file = s;
        input = get_file_contents(s);
    }
    return parseLines(splitLines(input), Metadata(file, 0, 0), 0);
}


using namespace std;<|MERGE_RESOLUTION|>--- conflicted
+++ resolved
@@ -363,17 +363,12 @@
         }
         else o.push_back(out);
     }
-<<<<<<< HEAD
-    if (o.size() == 1) return o[0];
-    else return astnode("seq", o, Metadata());
-=======
 	if (o.size() == 1)
 		return o[0];
 	else if (o.size())
 		return astnode("seq", o, o[0].metadata);
 	else
 		err("Empty input.", Metadata());
->>>>>>> 0f239930
 }
 
 // Parses serpent code
